--- conflicted
+++ resolved
@@ -1,13 +1,9 @@
-<p align="center">
-  <a href="https://astronomer.io">
-    <img src="https://www.astronomer.io/monogram/astronomer-monogram-RGB-600px.png" height="96">
-    <h3 align="center">Astronomer Templates</h3>
-  </a>
-</p>
+# [Apache Airflow®](https://airflow.apache.org/) Quickstart
 
-Welcome to the Astronomer Templates repository! Launch your journey with Airflow by signing up for a trial at astronomer.io! If you've already created a trial and have cloned this repository, check out your chosen template in the table of contents.
+Welcome to the Astronomer's Apache Airflow Quickstart repository!
 
-<<<<<<< HEAD
+Launch your journey with Airflow by signing up for a trial at astronomer.io! If you've already created a trial and have cloned this repository, check out your chosen quickstart in the table of contents.
+
 ## Table of Contents
 
 This repository contains 3 projects for demonstrating the capabilities and use cases of Airflow.
@@ -21,21 +17,8 @@
 These templates are designed to help new users learn and try Airflow quickly. As you move your workloads into business-critical applications or adopt advanced Airflow features, reach out to [Astronomer's Airflow experts](https://www.astronomer.io/contact/) to get help deploying to production.
 
 ## Run a Template Locally
-=======
-This repository contains a simple Airflow pipeline following an ELT pattern that you can run in GitHub codespaces or locally with the [Astro CLI](https://docs.astronomer.io/astro/cli/install-cli). Your pipeline will ingest climate data from a csv file and local weather data from an API to create interactive visualizations of temperature changes over time.
 
-Your pipeline will accomplish this using six Airflow DAGs and the following tools:
-
-- The [Astro Python SDK](https://astro-sdk-python.readthedocs.io/en/stable/index.html) for ELT operations.
-- [DuckDB](https://duckdb.org/), a relational database, for storing tables of the ingested data as well as the resulting tables after transformations.
-- [Streamlit](https://streamlit.io/), a Python package for creating interactive apps, for displaying the data as a dashboard. The Streamlit app will retrieve its data from tables in DuckDB.
-
-All tools used are open source, so you will not need to create additional accounts.
-
-After completing all tasks, the Streamlit app will look similar to the following screenshots:
->>>>>>> 5be4251f
-
-1. Navigate to your chosen project by selecting an option in the table of contents above
+1. Navigate to your chosen project by selecting an option in the table of contents above.
 
 2. Start Airflow on your local machine by running 'astro dev start'.
 
@@ -52,205 +35,4 @@
 
 4. Access the Airflow UI for your local Airflow project. To do so, go to http://localhost:8080/ and log in with 'admin' for both your Username and Password.
 
-<<<<<<< HEAD
-You should also be able to access your Postgres Database at 'localhost:5432/postgres'.
-=======
-## Part 3: Play with it!
-
-Use this repository to explore Airflow best practices, experiment with your own DAGs and as a template for your own projects!
-
-This project was created with :heart: by [Astronomer](https://www.astronomer.io/).
-
-> If you are looking for an entry level written tutorial where you build your own DAG from scratch check out: [Get started with Apache Airflow, Part 1: Write and run your first DAG](https://docs.astronomer.io/learn/get-started-with-airflow).
-
--------------------------------
-
-How to use this repository
-==========================
-
-# Setting up
-
-## Option 1: Use GitHub Codespaces
-
-Run this Airflow project without installing anything locally.
-
-1. Fork this repository.
-2. Create a new GitHub Codespaces project on your fork. Make sure it uses at least 4 cores!
-
-    ![Fork repo and create a Codespaces project](src/fork_and_codespaces.png)
-3. Run this command in the Codespaces terminal: `bash ./.devcontainer/post_creation_script.sh`.
-4. The Astro CLI will automatically start up all necessary Airflow components as well as the streamlit app. This can take a few minutes. 
-5. Once the Airflow project has started, access the Airflow UI by clicking on the **Ports** tab and opening the forward URL for port 8080.
-
-    ![Open Airflow UI URL Codespaces](src/open_airflow_ui_codespaces.png)
-
-6. Once the Streamlit app is running, you can access it by by clicking on the **Ports** tab and opening the forward URL for port 8501.
-
-## Option 2: Use the Astro CLI
-
-Download the [Astro CLI](https://docs.astronomer.io/astro/cli/install-cli) to run Airflow locally in Docker. `astro` is the only package you will need to install.
-
-1. Run `git clone https://github.com/astronomer/airflow-quickstart.git` on your computer to create a local clone of this repository.
-2. Install the Astro CLI by following the steps in the [Astro CLI documentation](https://docs.astronomer.io/astro/cli/install-cli). Docker Desktop/Docker Engine is a prerequisite, but you don't need in-depth Docker knowledge to run Airflow with the Astro CLI.
-3. Run `astro dev start` in your cloned repository.
-4. After your Astro project has started. View the Airflow UI at `localhost:8080`.
-5. View the Streamlit app at `localhost:8501`. NOTE: The Streamlit container can take a few minutes to start up.
-
-# Run the project
-
-## Part 1 Instructions
-
-All DAGs tagged with `part_1` are part of a pre-built, fully functional Airflow pipeline. To run them:
-
-1. Go to `include/global_variables/user_input_variables.py` and enter your own info for `MY_NAME` and `MY_CITY`.
-2. Trigger the `start` DAG and unpause all DAGs that are tagged with `part_1` by clicking on the toggle on their lefthand side. Once the `start` DAG is unpaused, it will run once, starting the pipeline. You can also run this DAG manually to trigger further pipeline runs by clicking on the play button on the right side of the DAG.
-
-    The DAGs that will run are:
-
-    - `start`
-    - `extract_current_weather_data`
-    - `in_climate_data`
-    - `transform_climate_data`
-
-3. Watch the DAGs run according to their dependencies, which have been set using [Datasets](https://docs.astronomer.io/learn/airflow-datasets).
-
-    ![Dataset and DAG Dependencies](src/part_1_dataset_dependencies.png)
-
-4. Open the Streamlit app. If you are using Codespaces, go to the **Ports** tab and open the URL of the forwarded port `8501`. If you are running locally go to `localhost:8501`.
-
-    ![Open Streamlit URL Codespaces](src/open_streamlit_codespaces.png)
-
-5. View the Streamlit app, now showing global climate data and the current weather for your city.
-
-    ![Streamlit app](src/part_1_streamlit_app.png)
-
-
-## Part 2 Instructions (Exercises)
-
-The two DAGs tagged with `part_2` are part of a partially built Airflow pipeline that handles historical weather data. You can find example solutions in the `solutions_exercises` folder.
-
-Before you get started, go to `include/global_variables/user_input_variables.py` and enter your own info for `HOT_DAY` and `BIRTHYEAR`.
-
-### Exercise 1 - Datasets
-
-Both the `extract_historical_weather_data` and `transform_historical_weather_data` DAG currently have their `schedule` set to `None`.
-
-Use Datasets to make: 
-
-- `extract_historical_weather_data` run after the `start` DAG has finished
-- `transform_historical_weather_data` run after the `extract_historical_weather_data` DAG has finished
-
-You can find information about how to use the Datasets feature in [this guide](https://docs.astronomer.io/learn/airflow-datasets). See also the [documentation on how the Astro Python SDK interacts with Datasets](https://astro-sdk-python.readthedocs.io/en/stable/guides/concepts.html#datasets).
-
-After running the two DAGs in order, view your Streamlit app. You will now see a graph with hot days per year. Additionally, parts of the historical weather table will be printed out.
-
-![Streamlit app](src/part_2_midway_state_streamlit.png)
-
-### Exercise 2 - Dynamic Task Mapping
-
-The tasks in the `extract_historical_weather_data` currently only retrieve historical weather information for one city. Use dynamic task mapping to retrieve information for three cities.
-
-You can find instructions on how to use dynamic task mapping in [this guide](https://docs.astronomer.io/learn/dynamic-tasks). Tip: You only need to modify two lines of code!
-
-After completing the exercise, rerun both `extract_historical_weather_data` and `transform_historical_weather_data`.
-
-In your Streamlit app, you can now select the different cities from the dropdown box to see how many hot days they had per year.
-
-![Streamlit app](src/part_2_streamlit_dropdown.png)
-
-### Exercise 3 - Astro Python SDK
-
-The Astro Python SDK is an open-source package built on top of Airflow to provide you with functions and classes that simplify common ELT and ETL operations such as loading files or using SQL or Pandas to transform data in a database-agnostic way. View the [Astro Python SDK documentation](https://astro-sdk-python.readthedocs.io/en/stable/index.html) for more information. 
-
-The `transform_historical_weather_data` uses the `aql.dataframe` decorator to use Pandas to transform data. The table returned by the `find_hottest_day_birthyear` task will be printed out at the end of your Streamlit app. By default, no transformation is made to the table in the task, so let's change that!
-
-```python
-@aql.dataframe(pool="duckdb")
-def find_hottest_day_birthyear(in_table: pd.DataFrame, birthyear: int):
-    # print ingested df to the logs
-    gv.task_log.info(in_table)
-
-    output_df = in_table
-
-    ####### YOUR TRANSFORMATION ##########
-
-    # print result table to the logs
-    gv.task_log.info(output_df)
-
-    return output_df
-```
-
-Use Pandas to transform the data shown in `in_table` to search for the hottest day in your birthyear for each city for which you retrieved data.
-
-Tip: Both, the `in_table` dataframe and the `output_df` dataframe are printed to the logs of the `find_hottest_day_birthyear` task. The goal is to have an output as in the screenshot below. If your table does not contain information for several cities, make sure you completed exercise 2 correctly.
-
-![Streamlit app](src/part_2_hottest_day_output.png)
-
--------------------------------
-
-How it works
-============
-
-## Components and infrastructure
-
-This repository uses a [custom codespaces container](https://github.com/astronomer/devcontainer-features/pkgs/container/devcontainer-features%2Fastro-cli) to install the [Astro CLI](https://docs.astronomer.io/astro/cli/install-cli) and forward ports. 
-
-5 Docker containers will be created and relevant ports will be forwarded for:
-
-- The Airflow scheduler
-- The Airflow webserver
-- The Airflow metastore
-- The Airflow triggerer
-
-Additionally, when using codespaces, the command to run the Streamlit app is automatically run upon starting the environment.
-
-## Data sources
-
-The global climate data in the local CSV file was retrieved from the [Climate Change: Earth Surface Temperature Data Kaggle dataset](https://www.kaggle.com/datasets/berkeleyearth/climate-change-earth-surface-temperature-data) by Berkely Earth and Kristen Sissener, which was uploaded under [CC BY-NC-SA 4.0](https://creativecommons.org/licenses/by-nc-sa/4.0/).
-
-The current and historical weather data is queried from the [Open Meteo API](https://open-meteo.com/) ([CC BY 4.0](https://creativecommons.org/licenses/by/4.0)).
-
-Project Structure
-================
-
-This repository contains the following files and folders:
-
-- `.astro`: files necessary for Astro CLI commands.
-- `.devcontainer`: the GH codespaces configuration.
-
--  `dags`: all DAGs in your Airflow environment. Files in this folder will be parsed by the Airflow scheduler when looking for DAGs to add to your environment. You can add your own dagfiles in this folder.
-    - `climate_and_current_weather`: folder for DAGs which are used in part 1
-        - `extract_and_load`: DAGs related to data extraction and loading
-            - `extract_current_weather_data.py`
-            - `in_climate_data.py`
-        - `transform`: DAGs transforming data
-            - `transform_climate_data.py`
-    - `historical_weather`: folder for DAGs which are used in part 2
-        - `extract_and_load`: DAGs related to data extraction and loading
-            - `extract_historical_weather_data.py`
-        - `transform`: DAGs transforming data
-            - `transform_historical_weather.py`  
-
-- `include`: supporting files that will be included in the Airflow environment.
-    - `climate_data`: contains a CSV file with global climate data.
-    - `global_variables`: configuration files.
-        - `airflow_conf_variables.py`: file storing variables needed in several DAGs.
-        - `constants.py`: file storing table names.
-        - `user_input_variables.py`: file with user input variables like `MY_NAME` and `MY_CITY`.
-    - `meterology_utils.py`: file containing functions performing calls to the Open Meteo API.
-    - `streamlit_app.py`: file defining the streamlit app.
-
-- `plugins`: folder to place Airflow plugins. Empty.
-- `solutions_exercises`: folder for part 2 solutions.
-    - `solution_extract_historical_weather_data.py`: solution version of the `extract_historical_weather_data` DAG.
-    - `solution_transform_historical_weather.py`: solution version of the `transform_historical_weather` DAG.
-- `src`: contains images used in this README.
-- `tests`: folder to place pytests running on DAGs in the Airflow instance. Contains default tests.
-- `.dockerignore`: list of files to ignore for Docker.
-- `.env`: environment variables. Contains the definition for the DuckDB connection.
-- `.gitignore`: list of files to ignore for git. NOTE that `.env` is not ignored in this project.
-- `Dockerfile`: the Dockerfile using the Astro CLI.
-- `packages.txt`: system-level packages to be installed in the Airflow environment upon building of the Dockerimage.
-- `README.md`: this Readme.
-- `requirements.txt`: python packages to be installed to be used by DAGs upon building of the Dockerimage.
->>>>>>> 5be4251f
+You should also be able to access your Postgres Database at 'localhost:5432/postgres'.